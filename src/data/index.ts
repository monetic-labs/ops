<<<<<<< HEAD
import { MerchantUserGetOutput, PersonRole, TransactionListItem } from "@backpack-fux/pylon-sdk";
import { z } from "zod";

export interface CreateCardModalProps {
  isOpen: boolean;
  onClose: () => void;
}

export const limitCycles = ["DAY", "WEEK", "MONTH", "YEAR", "ALL_TIME", "PER_AUTHORIZATION"] as const;

export const limitCyclesObject: { label: string; value: string }[] = [
  { label: "Day", value: "DAY" },
  { label: "Week", value: "WEEK" },
  { label: "Month", value: "MONTH" },
  { label: "Year", value: "YEAR" },
  { label: "All Time", value: "ALL_TIME" },
  { label: "Per Authorization", value: "PER_AUTHORIZATION" },
];

export const ISO3166Alpha2Country = z.string().length(2);

export const cardDeliveryCountries: { label: string; value: string }[] = [{ label: "United States", value: "US" }];
export const CardShippingMethod = z.enum(["STANDARD", "EXPRESS", "INTERNATIONAL"]);

export const shippingMethodOptions = [
  { label: "Standard", value: "STANDARD" },
  { label: "Express", value: "EXPRESS" },
  { label: "International", value: "INTERNATIONAL" },
];

export const cardTypes = [
  { value: "physical", label: "Physical" },
  { value: "virtual", label: "Virtual" },
];

export const CreateCardSchema = z.object({
  displayName: z.string().min(1, "Enter valid card name"),
  ownerFirstName: z.string().min(1, "Please enter valid first name"),
  ownerLastName: z.string().min(1, "Please enter valid last name"),
  ownerEmail: z.string().email().min(1, "Please enter valid email"),
  limitAmount: z
    .string()
    .min(1, "Please enter card limit number")
    .transform((val) => Number(val))
    .refine((val) => !isNaN(val) && val > 0, "Please enter a valid number for card limit"),
  limitFrequency: z.enum(limitCycles),
});

const validCountries = ["US"];
const regionsData: Record<string, Array<{ label: string; value: string }>> = {
  US: [
    { label: "Alabama", value: "AL" },
    { label: "Alaska", value: "AK" },
    { label: "Arizona", value: "AZ" },
    { label: "Arkansas", value: "AR" },
    { label: "California", value: "CA" },
    { label: "Colorado", value: "CO" },
    { label: "Connecticut", value: "CT" },
    { label: "Delaware", value: "DE" },
    { label: "Florida", value: "FL" },
    { label: "Georgia", value: "GA" },
    { label: "Hawaii", value: "HI" },
    { label: "Idaho", value: "ID" },
    { label: "Illinois", value: "IL" },
    { label: "Indiana", value: "IN" },
    { label: "Iowa", value: "IA" },
    { label: "Kansas", value: "KS" },
    { label: "Kentucky", value: "KY" },
    { label: "Louisiana", value: "LA" },
    { label: "Maine", value: "ME" },
    { label: "Maryland", value: "MD" },
    { label: "Massachusetts", value: "MA" },
    { label: "Michigan", value: "MI" },
    { label: "Minnesota", value: "MN" },
    { label: "Mississippi", value: "MS" },
    { label: "Missouri", value: "MO" },
    { label: "Montana", value: "MT" },
    { label: "Nebraska", value: "NE" },
    { label: "Nevada", value: "NV" },
    { label: "New Hampshire", value: "NH" },
    { label: "New Jersey", value: "NJ" },
    { label: "New Mexico", value: "NM" },
    { label: "New York", value: "NY" },
    { label: "North Carolina", value: "NC" },
    { label: "North Dakota", value: "ND" },
    { label: "Ohio", value: "OH" },
    { label: "Oklahoma", value: "OK" },
    { label: "Oregon", value: "OR" },
    { label: "Pennsylvania", value: "PA" },
    { label: "Rhode Island", value: "RI" },
    { label: "South Carolina", value: "SC" },
    { label: "South Dakota", value: "SD" },
    { label: "Tennessee", value: "TN" },
    { label: "Texas", value: "TX" },
    { label: "Utah", value: "UT" },
    { label: "Vermont", value: "VT" },
    { label: "Virginia", value: "VA" },
    { label: "Washington", value: "WA" },
    { label: "West Virginia", value: "WV" },
    { label: "Wisconsin", value: "WI" },
    { label: "Wyoming", value: "WY" },
  ],
};

export const getRegionsForCountry = (country: string) => {
  return regionsData[country] || [];
};

export const CardShippingDetailsSchema = z
  .object({
    line1: z.string().min(1),
    line2: z.string().optional(),
    city: z.string().min(1),
    region: z.string().min(1),
    postalCode: z.string().min(1),
    country: z.string().refine((value) => validCountries.includes(value as (typeof validCountries)[number]), {
      message: `Please select a country`,
    }),
    phoneNumber: z.string().min(1),
    phoneCountryCode: z.string().min(1),
    shippingMethod: CardShippingMethod.optional(),
  })
  .superRefine((data, ctx) => {
    const validRegions = getRegionsForCountry(data.country);
    if (!validRegions.find((t) => t.value === data.region)) {
      ctx.addIssue({
        code: z.ZodIssueCode.custom,
        message: "Please select valid region",
        path: ["region"],
      });
    }
  });
=======
import {
  DisbursementState,
  FiatCurrency,
  MerchantDisbursementCreateOutput,
  MerchantDisbursementEventGetOutput,
  MerchantUserGetOutput,
  PersonRole,
  StableCurrency,
  TransactionListItem,
} from "@backpack-fux/pylon-sdk";

type StatusColor = "success" | "warning" | "danger" | "primary" | "secondary" | "default" | undefined;
>>>>>>> 7c0112a3

export interface Column<T> {
  name: string;
  uid: keyof T;
}

export type BillPay = Omit<MerchantDisbursementEventGetOutput, "contact"> & MerchantDisbursementCreateOutput;

export interface CardTransactions {
  id: string;
  merchantId: string;
  amount: string;
  spender: string;
  memo: string;
  receipt: string;
  date: string;
  category: string;
  cardName: string;
  cardLastFour: string;
  status: string;
}

export interface IssuedCards {
  id: string;
  cardName: string;
  holder: string;
  type: "Physical" | "Virtual";
  status: "Active" | "Inactive";
  limit: {
    amount: string;
    cycle: string;
  };
  cardNumber: string;
  expDate: string;
  cvv: string;
  billingAddress: string;
  email: string;
}

export interface Payment {
  id: string;
  status: string;
  paymentMethod: string;
  total: string;
  createdAt: string;
  actions: string;
}
export interface User {
  id: string;
  fullName: string;
  role: string;
  email: string;
  phone: string;
  status: string;
  actions: string;
}

export const billPayColumns: readonly Column<BillPay>[] = [
  { name: "VENDOR", uid: "accountOwnerName" },
  { name: "STATUS", uid: "state" },
  { name: "AMOUNT RECEIVED", uid: "amountOut" && "currencyOut" },
  { name: "PAYMENT REFERENCE", uid: "paymentMessage" },
  { name: "TIME OF TRANSFER", uid: "createdAt" },
] as const;

export const contactColumns: readonly Column<MerchantDisbursementCreateOutput>[] = [
  { name: "NAME", uid: "accountOwnerName" },
  { name: "METHODS", uid: "disbursements" },
  { name: "STATUS", uid: "isActive" },
] as const;

export const cardTransactionColumns: readonly Column<CardTransactions>[] = [
  { name: "MERCHANT ID", uid: "merchantId" },
  { name: "AMOUNT", uid: "amount" },
  { name: "SPENDER", uid: "spender" },
  { name: "MEMO", uid: "memo" },
  { name: "RECEIPT", uid: "receipt" },
] as const;

export const issuedCardColumns: readonly Column<IssuedCards>[] = [
  { name: "CARD NAME", uid: "cardName" },
  { name: "HOLDER", uid: "holder" },
  { name: "TYPE", uid: "type" },
  { name: "STATUS", uid: "status" },
  { name: "LIMIT", uid: "limit" },
  //{ name: "ACTIONS", uid: "actions" },
] as const;

export const paymentsColumns: readonly Column<TransactionListItem>[] = [
  { name: "ID", uid: "id" },
  { name: "Status", uid: "transactionStatusHistory" }, // We'll use this to get the latest status
  { name: "Payment Method", uid: "paymentMethod" },
  { name: "Total", uid: "total" },
  { name: "Created", uid: "createdAt" },
] as const;

export const usersColumns: readonly Column<MerchantUserGetOutput>[] = [
  { name: "NAME", uid: "firstName" },
  { name: "ROLE", uid: "role" },
  { name: "EMAIL", uid: "email" },
  { name: "PHONE NUMBER", uid: "phone" },
  { name: "WALLET ADDRESS", uid: "walletAddress" },
] as const;

export const cardTransactionData: CardTransactions[] = [
  {
    id: "1",
    merchantId: "0001",
    amount: "$100.00",
    spender: "Sterling Archer",
    memo: "some a.i. notes about the transaction",
    receipt: "attach",
    date: "2023-04-15",
    category: "Office Supplies",
    cardName: "Company Card",
    cardLastFour: "1234",
    status: "Completed",
  },
  {
    id: "2",
    merchantId: "0002",
    amount: "$100.00",
    spender: "Sterling Archer",
    memo: "some a.i. notes about the transaction",
    receipt: "attach",
    date: "2023-04-15",
    category: "Office Supplies",
    cardName: "Company Card",
    cardLastFour: "1234",
    status: "Completed",
  },
  {
    id: "3",
    merchantId: "0003",
    amount: "$100.00",
    spender: "Sterling Archer",
    memo: "some a.i. notes about the transaction",
    receipt: "attach",
    date: "2023-04-15",
    category: "Office Supplies",
    cardName: "Company Card",
    cardLastFour: "1234",
    status: "Completed",
  },
  // ... add more transactions
];

export const issuedCardData: IssuedCards[] = [
  {
    id: "1",
    cardName: "General Use",
    holder: "Sterling Archer",
    type: "Physical",
    status: "Active",
    limit: {
      amount: "5000",
      cycle: "month",
    },
    cardNumber: "4111111111111111",
    expDate: "12/25",
    cvv: "123",
    billingAddress: "123 Spy Street, New York, NY 10001",
    email: "sterling@isis.com",
  },
  {
    id: "2",
    cardName: "Apple Purchases",
    holder: "Lana Kane",
    type: "Virtual",
    status: "Active",
    limit: {
      amount: "1000",
      cycle: "month",
    },
    cardNumber: "5555555555554444",
    expDate: "03/24",
    cvv: "456",
    billingAddress: "456 Agent Avenue, Los Angeles, CA 90001",
    email: "lana@isis.com",
  },
  {
    id: "3",
    cardName: "Travel Expenses",
    holder: "Cyril Figgis",
    type: "Physical",
    status: "Inactive",
    limit: {
      amount: "3000",
      cycle: "month",
    },
    cardNumber: "3782822463100005",
    expDate: "09/23",
    cvv: "789",
    billingAddress: "789 Accountant Lane, Chicago, IL 60601",
    email: "cyril@isis.com",
  },
];

export const statusColorMap: Record<DisbursementState, StatusColor> = {
  PENDING: "default",
  AWAITING_FUNDS: "secondary",
  COMPLETED: "primary",
  FAILED: "danger",
  IN_REVIEW: "warning",
  FUNDS_RECEIVED: "success",
  PAYMENT_SUBMITTED: "success",
  PAYMENT_PROCESSED: "success",
  CANCELED: "danger",
  ERROR: "danger",
  RETURNED: "danger",
  REFUNDED: "success",
};

export const paymentsStatusColorMap: Record<string, StatusColor> = {
  SENT_FOR_AUTHORIZATION: "primary",
  AUTHORIZED: "secondary",
  SENT_FOR_SETTLEMENT: "warning",
  SETTLED: "success",
  SETTLEMENT_FAILED: "danger",
  CANCELLED: "danger",
  ERROR: "danger",
  EXPIRED: "danger",
  REFUSED: "danger",
  SENT_FOR_REFUND: "warning",
  REFUNDED: "success",
  REFUND_FAILED: "danger",
};

export const usersStatusColorMap: Record<PersonRole, StatusColor> = {
  MEMBER: "primary",
  DEVELOPER: "secondary",
  BOOKKEEPER: "warning",
  ADMIN: "success",
  SUPER_ADMIN: "danger",
};<|MERGE_RESOLUTION|>--- conflicted
+++ resolved
@@ -1,5 +1,13 @@
-<<<<<<< HEAD
-import { MerchantUserGetOutput, PersonRole, TransactionListItem } from "@backpack-fux/pylon-sdk";
+import {
+  DisbursementState,
+  FiatCurrency,
+  MerchantDisbursementCreateOutput,
+  MerchantDisbursementEventGetOutput,
+  MerchantUserGetOutput,
+  PersonRole,
+  StableCurrency,
+  TransactionListItem,
+} from "@backpack-fux/pylon-sdk";
 import { z } from "zod";
 
 export interface CreateCardModalProps {
@@ -131,20 +139,8 @@
       });
     }
   });
-=======
-import {
-  DisbursementState,
-  FiatCurrency,
-  MerchantDisbursementCreateOutput,
-  MerchantDisbursementEventGetOutput,
-  MerchantUserGetOutput,
-  PersonRole,
-  StableCurrency,
-  TransactionListItem,
-} from "@backpack-fux/pylon-sdk";
 
 type StatusColor = "success" | "warning" | "danger" | "primary" | "secondary" | "default" | undefined;
->>>>>>> 7c0112a3
 
 export interface Column<T> {
   name: string;
