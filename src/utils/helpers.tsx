--- conflicted
+++ resolved
@@ -1,15 +1,9 @@
 import { createIcon } from "opepen-standard";
-
 import { ChainAddress, OrderID } from "@/types";
-<<<<<<< HEAD
-import { ISO3166Alpha2Country } from "@backpack-fux/pylon-sdk";
 
 export function generateUserInviteUrl(onboardId: string, email: string): string {
   return `/onboard/${onboardId}?email=${encodeURIComponent(email)}`;
 }
-=======
-import { MerchantUserGetOutput } from "@backpack-fux/pylon-sdk";
->>>>>>> b18c2fd1
 
 export function formatBalance(balance: number, currency: string): string {
   return `${mapCurrencyToSymbol[currency]} ${balance.toFixed(2)} ${currency.toUpperCase()}`;
