import React from "react";
import { Button } from "@nextui-org/button";

import { otpConfig } from "@/config/otp";
import { MerchantCreateInput, MerchantCreateOutput } from "@backpack-fux/pylon-sdk";
<<<<<<< HEAD
=======
import { FieldArrayWithId } from "react-hook-form";
import { MerchantFormData } from "@/validations/merchant";
>>>>>>> 6ff374fa

interface ValidateProps {
  otp: string;
  isOtpComplete: boolean;
  otpSubmitted: boolean;
  otpInputs: React.MutableRefObject<(HTMLInputElement | null)[]>;
  handleOtpChange: (index: number, value: string) => void;
  handleCancel: () => void;
  handleResendOTP: () => void;
  onSubmitStep: (step: number) => void;
  stepCompletion: { step1: boolean; step2: boolean; step3: boolean };
  isIssueLoading: boolean;
  issueError: string | boolean;
  verifyError: string | boolean;
  createMerchant: (data: MerchantCreateInput) => Promise<{
    success: boolean;
    data: MerchantCreateOutput | null;
    error: string | null;
  }>;
  isCreatingMerchant: boolean;
  createMerchantData: MerchantCreateOutput | null;
  createMerchantError: any;
}

export const Validate: React.FC<ValidateProps> = ({
  otp,
  isOtpComplete,
  otpSubmitted,
  otpInputs,
  handleOtpChange,
  handleCancel,
  handleResendOTP,
  onSubmitStep,
  stepCompletion,
  isIssueLoading,
  issueError,
  verifyError,
<<<<<<< HEAD
  createMerchant,
  isCreatingMerchant,
  createMerchantData,
  createMerchantError,
=======
>>>>>>> 6ff374fa
}) => {
  return (
    <div className="space-y-4">
      <p className="text-notpurple-100">Enter the 6-digit OTP sent to your email.</p>
      <div className="flex flex-col items-center py-10">
        <div className="flex justify-center space-x-6">
          {Array.from({ length: otpConfig.length }).map((_, index) => (
            <input
              key={index}
              ref={(el) => {
                otpInputs.current[index] = el;
              }}
              className={`w-10 h-12 text-center text-xl border-2 rounded-md bg-charyo-500 text-white 
                ${
                  isOtpComplete
                    ? "animate-flash border-ualert-500"
                    : otpSubmitted
                    ? "border-green-500"
                    : "border-gray-300"
                }
                focus:border-ualert-500 focus:outline-none`}
              maxLength={1}
              type="text"
              value={otp[index] || ""}
              onChange={(e) => handleOtpChange(index, e.target.value)}
              onKeyDown={(e) => {
                if (e.key === "Backspace" && !otp[index] && index > 0) {
                  otpInputs.current[index - 1]?.focus();
                }
              }}
            />
          ))}
        </div>
        {otpSubmitted && <p className="text-notpurple-500 mt-2">OTP submitted</p>}
      </div>

      {(issueError || verifyError) && <p className="text-ualert-500 mt-2">{issueError || verifyError}</p>}
      <div className="flex justify-between mt-4">
        <div className="flex space-x-2">
          <Button className="text-notpurple-500 hover:bg-ualert-500" variant="light" onClick={handleCancel}>
            Cancel
          </Button>
          <Button
            className="text-notpurple-500 hover:bg-ualert-900"
            disabled={isIssueLoading}
            variant="light"
            onClick={handleResendOTP}
          >
            Resend OTP
          </Button>
        </div>
        <Button
          className={`bg-ualert-500 ${!stepCompletion.step1 && !stepCompletion.step2 ? "button-disabled" : ""}`}
          disabled={!stepCompletion.step1 && !stepCompletion.step2}
          onClick={() => onSubmitStep(3)}
        >
          Step 3: Complete Validation
        </Button>
      </div>
    </div>
  );
};<|MERGE_RESOLUTION|>--- conflicted
+++ resolved
@@ -3,11 +3,6 @@
 
 import { otpConfig } from "@/config/otp";
 import { MerchantCreateInput, MerchantCreateOutput } from "@backpack-fux/pylon-sdk";
-<<<<<<< HEAD
-=======
-import { FieldArrayWithId } from "react-hook-form";
-import { MerchantFormData } from "@/validations/merchant";
->>>>>>> 6ff374fa
 
 interface ValidateProps {
   otp: string;
@@ -45,13 +40,6 @@
   isIssueLoading,
   issueError,
   verifyError,
-<<<<<<< HEAD
-  createMerchant,
-  isCreatingMerchant,
-  createMerchantData,
-  createMerchantError,
-=======
->>>>>>> 6ff374fa
 }) => {
   return (
     <div className="space-y-4">
