--- conflicted
+++ resolved
@@ -21,12 +21,8 @@
   const router = useRouter();
   const [emailInput, setEmailInput] = useState(initialData.company.email || "");
   const [websiteInput, setWebsiteInput] = useState(initialData.company.website || "");
-<<<<<<< HEAD
   const [showAddressInputs, setShowAddressInputs] = useState(false);
   
-=======
-
->>>>>>> 91e51106
   const {
     control,
     formState: { errors },
@@ -116,7 +112,6 @@
           type="url"
           name="company.website"
           placeholder="algersoft.com"
-<<<<<<< HEAD
           value={websiteInput}
           onChange={(e) => handleWebsiteChange(
             e, 
@@ -126,10 +121,6 @@
             },
             "company.website"
           )}
-=======
-          value={websiteInput.replace("https://", "")}
-          onChange={handleWebsiteChange}
->>>>>>> 91e51106
         />
         <PostcodeInput
           about="Address where the company is registered."
