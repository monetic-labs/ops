--- conflicted
+++ resolved
@@ -14,17 +14,13 @@
 
 export default function LockedCard() {
   const [isWithdrawFundsOpen, setIsWithdrawFundsOpen] = useState(false);
-<<<<<<< HEAD
+
   const { totalLocked, isLoading } = useAccountContracts();
 
-=======
-  
->>>>>>> 58d37c83
   return (
     <>
       <Card className="flex-grow bg-charyo-500/60">
         <CardHeader className="flex-col items-start px-4 pt-2 pb-0">
-<<<<<<< HEAD
           <p className="text-tiny uppercase font-bold">Locked</p>
           <small className="text-default-500">Amount staked in your account to use</small>
         </CardHeader>
@@ -32,13 +28,6 @@
           <h4 className="font-bold text-large pb-2">
           {isLoading ? "Loading..." : `$${totalLocked.toFixed(2)}`}
           </h4>
-=======
-        <p className="text-tiny uppercase font-bold">Locked</p>
-        <small className="text-default-500">Amount added to the contract this period</small>
-      </CardHeader>
-      <CardBody className="py-2">
-        <h4 className="font-bold text-large">$12,000.00</h4>
->>>>>>> 58d37c83
           <div className="flex gap-2">
             <Button
               className="w-full bg-charyo-200 text-notpurple-500"
@@ -48,19 +37,10 @@
               Withdraw
             </Button>
           </div>
-<<<<<<< HEAD
         </CardBody>
       </Card>
 
       <WithdrawFundsModal isOpen={isWithdrawFundsOpen} onClose={() => setIsWithdrawFundsOpen(false)} />
-=======
-      </CardBody>
-
-    </Card>
-
-    <WithdrawFundsModal isOpen={isWithdrawFundsOpen} onClose={() => setIsWithdrawFundsOpen(false)} />
->>>>>>> 58d37c83
     </>
   );
-}
-
+}